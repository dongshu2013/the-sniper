--- conflicted
+++ resolved
@@ -23,8 +23,6 @@
 BATCH_SIZE = 10
 EVALUATION_WINDOW_SECONDS = 3600 * 24
 
-<<<<<<< HEAD
-=======
 # flake8: noqa: E501
 # format: off
 
@@ -149,7 +147,6 @@
 
 # format: on
 
->>>>>>> 92b8db97
 
 class EntityExtractor(ProcessorBase):
     def __init__(self):
@@ -350,115 +347,6 @@
             response_format={"type": "json_object"},  # Ensure JSON response
         )
 
-<<<<<<< HEAD
-
-# flake8: noqa: E501
-# format: off
-
-SYSTEM_PROMPT = """
-You are a Web3 community manager analyzing Telegram groups. Your task is to classify groups based on their content and characteristics.
-"""
-
-CLASSIFY_PROMPT = """
-CLASSIFICATION GUIDELINES:
-
-1. Primary Type Categories & Key Indicators:
-
-PORTAL_GROUP
-- Primary indicators:
-  * Group name typically contains "Portal"
-  * Contains bot verification messages (Safeguard, Rose, Captcha)
-  * Has "verify" or "human verification" button/link
-  * Only few messages posted by the group owner, no user messages
-
-CRYPTO_PROJECT
-- Primary indicators:
-  * Smart contract address in description/pinned (e.g., 0x... or Ewdqjj...)
-  * Group name often includes token ticker with $ (e.g., $BOX)
-  * Project details in pinned messages/description
-  * Keywords: tokenomics, whitepaper, roadmap
-
-KOL (Key Opinion Leader)
-- Primary indicators:
-  * Group name/description features specific individual
-  * KOL's username and introduction in description
-  * Keywords: exclusive content, signals, alpha
-
-VIRTUAL_CAPITAL
-- Primary indicators:
-  * Contains "VC" or "Venture Capital" in name/description
-  * Keywords: investment strategy, portfolio, institutional
-
-EVENT
-- Primary indicators:
-  * Group name includes event name/date
-  * Contains event registration links (lu.ma, etc.)
-  * Keywords: meetup, conference, hackathon, RSVP
-
-TECH_DISCUSSION
-- Primary indicators:
-  * Group name/description mentions technical focus
-  * Contains code discussions/snippets
-  * Keywords: dev, protocol, smart contract, architecture
-
-FOUNDER
-- Primary indicators:
-  * Group name contains "founder" or "startup"
-  * Founder-focused discussions in description
-  * Keywords: fundraising, startup, founder
-
-OTHERS
-- Use when no other category fits clearly
-- Note specific reason for classification
-
-2. ENTITY DATA SCHEMA:
-
-For CRYPTO_PROJECT:
-{
-    "ticker": "",
-    "chain": "",
-    "contract": "",
-    "website": "",
-    "name": "",
-    "social": {
-        "twitter": "",
-        "other": []  # other links like gmgn.ai, dexscreener, e.t.c
-    }
-}
-
-For KOL:
-{
-    "name": "",
-    "username": "",
-    "website": "",
-    "social": {
-        "twitter": "",
-        "telegram": "",
-        "linkedin": "",
-        "other": []
-    }
-}
-
-For VIRTUAL_CAPITAL:
-{
-    "name": "",
-    "website": "",
-    "social": {
-        "twitter": "",
-        "linkedin": ""
-    }
-}
-
-For all others: null
-
-OUTPUT FORMAT:
-{
-    "category": "CATEGORY_NAME",
-    "entity": {entity_object_or_null},
-}
-"""
-# format: on
-=======
     async def _generate_ai_about(self, context: str) -> str:
         """Generate AI description about the group based on context."""
         try:
@@ -475,5 +363,4 @@
             return response.strip()
         except Exception as e:
             logger.error(f"Failed to generate AI about: {e}")
-            return ""
->>>>>>> 92b8db97
+            return ""