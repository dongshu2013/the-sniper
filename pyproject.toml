[tool.poetry]
name = "telegram-processor"
version = "0.1.0"
description = "A Telegram message processing server using Telethon"
authors = ["Your Name <your.email@example.com>"]
packages = [{include = "src"}]

[tool.poetry.dependencies]
python = "^3.9"
telethon = "^1.38.1"
redis = "^5.2.1"
asyncpg = "^0.30.0"
openai = "^1.59.6"
tweepy = "^4.14.0"
aiohttp = "^3.9.1"
pydantic = "^2.6.1"
python-dotenv = "^1.0.0"
APScheduler = "^3.10.4"
cloudscraper = "^1.2.71"
boto3 = "1.26.137"

async-timeout = "^5.0.1"
phonenumbers = "^8.13.53"
<<<<<<< HEAD
=======
pytz = "^2024.2"
>>>>>>> e5416bad
[tool.poetry.group.dev.dependencies]
black = "^24.1.0"
isort = "^5.13.0"
flake8 = "^7.0.0"
pre-commit = "^3.6.0"

[tool.black]
line-length = 88
target-version = ['py38']
include = '\.pyi?$'

[tool.isort]
profile = "black"
multi_line_output = 3
include_trailing_comma = true
force_grid_wrap = 0
use_parentheses = true
line_length = 88

[build-system]
requires = ["poetry-core"]
build-backend = "poetry.core.masonry.api"

[tool.poetry.scripts]
crawl = "src.crawler:main"
stats = "src.stats:main"
summarize = "src.summarizer:main"
meme_crawl = "src.meme_crawler:main"
schedule = "src.services.scheduler:main"<|MERGE_RESOLUTION|>--- conflicted
+++ resolved
@@ -21,10 +21,8 @@
 
 async-timeout = "^5.0.1"
 phonenumbers = "^8.13.53"
-<<<<<<< HEAD
-=======
 pytz = "^2024.2"
->>>>>>> e5416bad
+
 [tool.poetry.group.dev.dependencies]
 black = "^24.1.0"
 isort = "^5.13.0"
